--- conflicted
+++ resolved
@@ -11,18 +11,13 @@
 #endif
 
 // Use OpenMP
-<<<<<<< HEAD
-#include <omp.h>
-=======
 #ifdef _OPENMP
 #include <omp.h>
 extern void set_openmp_numthreads(int numthreads);
 #endif
->>>>>>> 3f42e3b9
 
 extern float calc_median_powers(fcomplex * amplitudes, int numamps);
 extern void zapbirds(double lobin, double hibin, FILE * fftfile, fcomplex * fft);
-extern void set_openmp_numthreads(int numthreads);
 
 static void print_percent_complete(int current, int number, char *what, int reset)
 {
@@ -120,11 +115,6 @@
    subharminfs = create_subharminfos(&obs);
    printf("Done generating kernels.\n\n");
    if (cmd->ncpus > 1) {
-<<<<<<< HEAD
-       set_openmp_numthreads(cmd->ncpus);
-   } else {
-       omp_set_num_threads(1); // Explicitly turn off OpenMP
-=======
 #ifdef _OPENMP
        set_openmp_numthreads(cmd->ncpus);
 #endif
@@ -132,7 +122,6 @@
 #ifdef _OPENMP
        omp_set_num_threads(1); // Explicitly turn off OpenMP
 #endif
->>>>>>> 3f42e3b9
        printf("Starting the search.\n\n");
    }
    /* Don't use the *.txtcand files on short in-memory searches */
